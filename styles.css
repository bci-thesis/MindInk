body {
  margin: 0;
  padding: 0;
  font-family: Arial, sans-serif;
  overflow: hidden;
}

#controls {
  position: fixed;
  left: 0;
  top: 0;
  width: 320px;
  height: 100vh;
  background-color: #f0f0f0;
  padding: 20px;
  box-sizing: border-box;
  z-index: 1000;
  display: flex;
  flex-direction: column;
  gap: 20px;
}

.menu-section {
  background-color: #ffffff;
  border-radius: 8px;
  padding: 15px;
  box-shadow: 0 2px 4px rgba(0, 0, 0, 0.1);
  transition: all 0.3s ease;
}

.menu-section.selected {
  background-color: #e3f2fd;
  border: 2px solid #2196f3;
  box-shadow: 0 4px 8px rgba(33, 150, 243, 0.3);
}

.menu-section.selected h3 {
  color: #1976d2;
  border-bottom-color: #2196f3;
}

.menu-section h3 {
  margin: 0 0 10px 0;
  font-size: 16px;
  color: #333;
  text-align: center;
  border-bottom: 2px solid #e0e0e0;
  padding-bottom: 8px;
}

.button-grid {
  display: grid;
  gap: 8px;
}

/* Drawing controls - 3 buttons in a row */
.menu-section:nth-child(1) .button-grid {
  grid-template-columns: 1fr 1fr;
  grid-template-rows: 1fr 1fr;
}

.menu-section:nth-child(1) .button-grid #eraserBtn {
  grid-column: span 2;
}

/* Edit controls - 3 buttons in a row */
.menu-section:nth-child(2) .button-grid {
  grid-template-columns: 1fr 1fr;
  grid-template-rows: 1fr 1fr;
}

.menu-section:nth-child(2) .button-grid #clearBtn {
  grid-column: span 2;
}

.color-grid {
  display: grid;
  grid-template-columns: 1fr 1fr;
  gap: 8px;
}

.template-grid {
  display: grid;
  grid-template-columns: 1fr 1fr;
  gap: 8px;
}

#canvas {
  position: absolute;
  left: 320px;
  right: 200px;
  top: 0;
<<<<<<< HEAD
  width: calc(100vw - 520px); /* 100vw - left panel (320px) - right panel (200px) */
=======
  width: calc(
    100vw - 520px
  ); /* 100vw - left panel (320px) - right panel (200px) */
>>>>>>> f298df74
}

/* Templates Panel (Right Side) */
#templates-panel {
  position: fixed;
  right: 0;
  top: 0;
  width: 200px;
  height: 100vh;
  background-color: #f0f0f0;
  padding: 20px;
  box-sizing: border-box;
  z-index: 1000;
  display: flex;
  flex-direction: column;
}

#templates-panel h3 {
  margin: 0 0 20px 0;
  font-size: 16px;
  color: #333;
  text-align: center;
  border-bottom: 2px solid #e0e0e0;
  padding-bottom: 8px;
}

.template-list {
  display: flex;
  flex-direction: column;
  gap: 10px;
}

.template-list .template-btn {
  width: 100%;
  padding: 15px;
  font-size: 14px;
  font-weight: bold;
  border: 2px solid transparent;
  border-radius: 5px;
  cursor: pointer;
  background-color: #f0f0f0;
  color: #333;
  transition: all 0.2s ease;
}

.template-list .template-btn:hover {
  background-color: #e0e0e0;
}

.template-list .template-btn.active {
  border-color: #333333;
  box-shadow: 0 0 8px rgba(51, 51, 51, 0.6);
  background-color: #e0e0e0;
}

button {
  padding: 10px;
  font-size: 12px;
  cursor: pointer;
  border: none;
  border-radius: 5px;
  white-space: nowrap;
  font-weight: bold;
}

#startBtn {
  background-color: #4caf50;
  color: white;
}

#stopBtn {
  background-color: #f44336;
  color: white;
}

#clearBtn {
  background-color: #008cba;
  color: white;
}

#eraserBtn {
  background-color: #cdd8f5;
  color: rgb(0, 0, 0);
}

#undoBtn {
  background-color: #ff9800;
  color: white;
}

#redoBtn {
  background-color: #ff9800;
  color: white;
}

.color-btn {
  padding: 10px;
  font-size: 12px;
  font-weight: bold;
  border: 2px solid transparent;
  border-radius: 5px;
  cursor: pointer;
}

#redColor {
  background-color: #ca0000;
  color: white;
}

#greenColor {
  background-color: #00b800;
  color: black;
}

#blueColor {
  background-color: #000091;
  color: white;
}

#blackColor {
  background-color: #000000;
  color: white;
}

.color-btn.active {
  border-color: #333333;
  box-shadow: 0 0 8px rgba(51, 51, 51, 0.6);
}

.template-btn {
  padding: 10px;
  font-size: 12px;
  font-weight: bold;
  border: 2px solid transparent;
  border-radius: 5px;
  cursor: pointer;
  background-color: #f0f0f0;
  color: #333;
}

.template-btn.active {
  border-color: #333333;
  box-shadow: 0 0 8px rgba(51, 51, 51, 0.6);
  background-color: #e0e0e0;
}

#status {
  text-align: center;
  font-weight: bold;
  padding: 10px;
  background-color: #e0e0e0;
  border-radius: 5px;
  margin-top: auto;
  margin-bottom: 10px;
}

#camera-container {
  width: 100%;
  height: 240px;
  background-color: #000;
  border-radius: 5px;
  overflow: hidden;
  position: relative;
}

#input-video {
  width: 100%;
  height: 100%;
  object-fit: cover;
  transform: scaleX(-1);
}

#output-canvas {
  position: absolute;
  top: 0;
  left: 0;
  width: 100%;
  height: 100%;
  transform: scaleX(-1);
}

.login-overlay {
  position: fixed;
  top: 0;
  left: 0;
  width: 100%;
  height: 100%;
  background-color: rgba(0, 0, 0, 0.8);
  display: flex;
  justify-content: center;
  align-items: center;
  z-index: 2000;
}

.login-container {
  background-color: white;
  padding: 30px;
  border-radius: 10px;
  box-shadow: 0 4px 20px rgba(0, 0, 0, 0.3);
  width: 400px;
  max-width: 90%;
}

.login-container h2 {
  margin: 0 0 20px 0;
  text-align: center;
  color: #333;
}

.form-group {
  margin-bottom: 20px;
}

.form-group label {
  display: block;
  margin-bottom: 5px;
  font-weight: bold;
  color: #555;
}

.form-group input {
  width: 100%;
  padding: 10px;
  border: 2px solid #ddd;
  border-radius: 5px;
  font-size: 14px;
  box-sizing: border-box;
}

.form-group input:focus {
  outline: none;
  border-color: #4caf50;
}

.form-actions {
  display: flex;
  gap: 10px;
  justify-content: center;
}

.login-btn {
  background-color: #4caf50;
  color: white;
  padding: 12px 24px;
  border: none;
  border-radius: 5px;
  cursor: pointer;
  font-size: 14px;
  font-weight: bold;
}

.login-btn:hover {
  background-color: #45a049;
}

.clear-btn {
  background-color: #f44336;
  color: white;
  padding: 12px 24px;
  border: none;
  border-radius: 5px;
  cursor: pointer;
  font-size: 14px;
  font-weight: bold;
}

.clear-btn:hover {
  background-color: #da190b;
}

.hidden {
  display: none !important;
}

.info-text {
  font-size: 11px;
  color: #666;
  line-height: 1.4;
}

.info-text p {
  margin: 2px 0;
}<|MERGE_RESOLUTION|>--- conflicted
+++ resolved
@@ -90,13 +90,7 @@
   left: 320px;
   right: 200px;
   top: 0;
-<<<<<<< HEAD
   width: calc(100vw - 520px); /* 100vw - left panel (320px) - right panel (200px) */
-=======
-  width: calc(
-    100vw - 520px
-  ); /* 100vw - left panel (320px) - right panel (200px) */
->>>>>>> f298df74
 }
 
 /* Templates Panel (Right Side) */
