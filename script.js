--- conflicted
+++ resolved
@@ -367,57 +367,6 @@
     this.canvas.height = window.innerHeight;
   }
 
-<<<<<<< HEAD
-function restoreCanvasState(dataURL) {
-  const img = new Image();
-  img.onload = function() {
-    ctx.clearRect(0, 0, canvas.width, canvas.height);
-    drawCurrentTemplate(); // Redraw current template
-    ctx.drawImage(img, 0, 0);
-  };
-  img.src = dataURL;
-}
-
-let lastCursorX = 0;
-let lastCursorY = 0;
-
-// Create cursor element
-const cursor = document.createElement('div');
-cursor.style.width = '10px';
-cursor.style.height = '10px';
-cursor.style.backgroundColor = 'red';
-cursor.style.borderRadius = '50%';
-cursor.style.position = 'fixed';
-cursor.style.pointerEvents = 'none';
-cursor.style.zIndex = '1000';
-document.body.appendChild(cursor);
-
-// Template selection
-let currentTemplate = 'rectangle'; // Default template
-
-// Function to draw star outline
-function drawStarOutline() {
-  const centerX = canvas.width / 2;
-  const centerY = canvas.height / 2;
-  const outerRadius = Math.min(canvas.width, canvas.height) * 0.25;
-  const innerRadius = outerRadius * 0.4;
-  const spikes = 5;
-  
-  ctx.save();
-  ctx.strokeStyle = '#ddd';
-  ctx.lineWidth = 3;
-  ctx.setLineDash([10, 5]); // Dashed line
-  ctx.beginPath();
-  
-  for (let i = 0; i < spikes * 2; i++) {
-    const angle = (i * Math.PI) / spikes;
-    const radius = i % 2 === 0 ? outerRadius : innerRadius;
-    const x = centerX + Math.cos(angle - Math.PI / 2) * radius;
-    const y = centerY + Math.sin(angle - Math.PI / 2) * radius;
-    
-    if (i === 0) {
-      ctx.moveTo(x, y);
-=======
   saveCanvasState() {
     this.redoStack = [];
     this.undoStack.push(this.canvas.toDataURL());
@@ -517,7 +466,6 @@
       }
       this.isDrawing = true;
       this.updateStatus("Erasing");
->>>>>>> f298df74
     } else {
       this.isDrawing = false;
       this.updateStatus("Stopped");
@@ -550,156 +498,6 @@
   }
 }
 
-<<<<<<< HEAD
-// Function to draw rectangle outline
-function drawRectangleOutline() {
-  const centerX = canvas.width / 2;
-  const centerY = canvas.height / 2;
-  const width = Math.min(canvas.width, canvas.height) * 0.4;
-  const height = width * 0.6;
-  
-  ctx.save();
-  ctx.strokeStyle = '#ddd';
-  ctx.lineWidth = 3;
-  ctx.setLineDash([10, 5]); // Dashed line
-  ctx.strokeRect(centerX - width/2, centerY - height/2, width, height);
-  ctx.restore();
-}
-
-// Function to draw circle outline
-function drawCircleOutline() {
-  const centerX = canvas.width / 2;
-  const centerY = canvas.height / 2;
-  const radius = Math.min(canvas.width, canvas.height) * 0.2;
-  
-  ctx.save();
-  ctx.strokeStyle = '#ddd';
-  ctx.lineWidth = 3;
-  ctx.setLineDash([10, 5]); // Dashed line
-  ctx.beginPath();
-  ctx.arc(centerX, centerY, radius, 0, 2 * Math.PI);
-  ctx.stroke();
-  ctx.restore();
-}
-
-// Function to draw parallelogram outline
-function drawParallelogramOutline() {
-  const centerX = canvas.width / 2;
-  const centerY = canvas.height / 2;
-  const width = Math.min(canvas.width, canvas.height) * 0.4;
-  const height = width * 0.5;
-  const skew = width * 0.2; // Skew amount
-  
-  ctx.save();
-  ctx.strokeStyle = '#ddd';
-  ctx.lineWidth = 3;
-  ctx.setLineDash([10, 5]); // Dashed line
-  ctx.beginPath();
-  ctx.moveTo(centerX - width/2 + skew, centerY - height/2);
-  ctx.lineTo(centerX + width/2 + skew, centerY - height/2);
-  ctx.lineTo(centerX + width/2 - skew, centerY + height/2);
-  ctx.lineTo(centerX - width/2 - skew, centerY + height/2);
-  ctx.closePath();
-  ctx.stroke();
-  ctx.restore();
-}
-
-// Function to draw current template outline
-function drawCurrentTemplate() {
-  switch(currentTemplate) {
-    case 'star':
-      drawStarOutline();
-      break;
-    case 'rectangle':
-      drawRectangleOutline();
-      break;
-    case 'circle':
-      drawCircleOutline();
-      break;
-    case 'parallelogram':
-      drawParallelogramOutline();
-      break;
-  }
-}
-
-// Set canvas size
-function resizeCanvas() {
-  canvas.width = window.innerWidth - 520; // 320px left panel + 200px right panel
-  canvas.height = window.innerHeight;
-  drawCurrentTemplate(); // Draw current template after resizing
-}
-resizeCanvas();
-window.addEventListener("resize", resizeCanvas);
-
-// MediaPipe Face Mesh setup
-const video = document.getElementById("input-video");
-const outputCanvas = document.getElementById("output-canvas");
-const outputCtx = outputCanvas.getContext("2d");
-
-const faceMesh = new FaceMesh({
-  locateFile: (file) => {
-    return `https://cdn.jsdelivr.net/npm/@mediapipe/face_mesh/${file}`;
-  },
-});
-
-faceMesh.setOptions({
-  maxNumFaces: 1,
-  refineLandmarks: true,
-  minDetectionConfidence: 0.5,
-  minTrackingConfidence: 0.5,
-});
-
-faceMesh.onResults(onResults);
-
-// Camera setup
-const camera = new Camera(video, {
-  onFrame: async () => {
-    await faceMesh.send({ image: video });
-  },
-  width: 320,
-  height: 240,
-});
-
-camera.start();
-
-function onResults(results) {
-  if (results.multiFaceLandmarks) {
-    for (const landmarks of results.multiFaceLandmarks) {
-      // Get eye landmarks (indices 33 and 133 for left and right eye centers)
-      const leftEye = landmarks[33];
-      const rightEye = landmarks[133];
-
-      // Calculate average eye position
-      eyeX = (leftEye.x + rightEye.x) / 2;
-      eyeY = (leftEye.y + rightEye.y) / 2;
-
-      // Convert eye position to canvas coordinates and mirror the X coordinate
-      // Apply scaling factor to amplify movement from the center
-      const centerX = canvas.width / 2;
-      const centerY = canvas.height / 2;
-      const offsetX = (eyeX - 0.5) * scalingFactor;
-      const offsetY = (eyeY - 0.5) * scalingFactor;
-      const canvasX = centerX - (offsetX * canvas.width);
-      const canvasY = centerY + (offsetY * canvas.height);
-      
-      if (isDrawing) {
-        ctx.beginPath();
-        ctx.moveTo(lastX, lastY);
-        ctx.lineTo(canvasX, canvasY);
-        
-        // Set composite operation and line width based on mode
-        if (isErasing) {
-          ctx.globalCompositeOperation = 'destination-out';
-          ctx.lineWidth = 30; // Bigger eraser
-          ctx.strokeStyle = 'rgba(0,0,0,1)'; // Set stroke style for erasing
-        } else {
-          ctx.globalCompositeOperation = 'source-over';
-          ctx.lineWidth = 2; // Normal drawing
-          ctx.strokeStyle = currentColor; // Use selected color
-        }
-        
-        ctx.stroke();
-=======
 class FaceTracker {
   /**
    * @param {string} videoId
@@ -841,7 +639,6 @@
     this.keybinds.set("Escape", () => {
       if (window.menuNavigator) {
         window.menuNavigator.clearSelection();
->>>>>>> f298df74
       }
     });
   }
@@ -910,111 +707,6 @@
   }
 }
 
-<<<<<<< HEAD
-// Drawing controls
-document.getElementById('startBtn').addEventListener('click', () => {
-  if (!isDrawing) {
-    saveCanvasState(); // Save state before starting to draw
-  }
-  isDrawing = true;
-  document.getElementById("status").textContent = "Status: Drawing";
-});
-
-document.getElementById("stopBtn").addEventListener("click", () => {
-  isDrawing = false;
-  document.getElementById("status").textContent = "Status: Stopped";
-});
-
-document.getElementById('clearBtn').addEventListener('click', () => {
-  saveCanvasState(); // Save state before clearing
-  ctx.clearRect(0, 0, canvas.width, canvas.height);
-  drawCurrentTemplate(); // Redraw current template after clearing
-  document.getElementById('status').textContent = 'Status: Canvas Cleared';
-});
-
-document.getElementById('eraserBtn').addEventListener('click', () => {
-  isErasing = !isErasing;
-  document.getElementById('status').textContent = `Status: ${isErasing ? 'Eraser' : 'Draw'} Mode`;
-});
-
-// Color button functionality
-const colorButtons = document.querySelectorAll('.color-btn');
-
-// Set initial active color (black)
-document.getElementById('blackColor').classList.add('active');
-
-colorButtons.forEach(button => {
-  button.addEventListener('click', () => {
-    // Remove active class from all buttons
-    colorButtons.forEach(btn => btn.classList.remove('active'));
-    
-    // Add active class to clicked button
-    button.classList.add('active');
-    
-    // Set the current color
-    currentColor = button.dataset.color;
-    document.getElementById('status').textContent = `Status: Color changed to ${button.textContent}`;
-  });
-});
-
-// Template button functionality
-const templateButtons = document.querySelectorAll('.template-btn');
-
-// Set initial active template (star)
-document.getElementById('starTemplate').classList.add('active');
-
-templateButtons.forEach(button => {
-  button.addEventListener('click', () => {
-    // Remove active class from all template buttons
-    templateButtons.forEach(btn => btn.classList.remove('active'));
-    
-    // Add active class to clicked button
-    button.classList.add('active');
-    
-    // Set the current template
-    currentTemplate = button.dataset.template;
-    
-    // Clear canvas and redraw with new template
-    ctx.clearRect(0, 0, canvas.width, canvas.height);
-    drawCurrentTemplate();
-    
-    document.getElementById('status').textContent = `Status: Template changed to ${button.textContent.split(' (')[0]}`;
-  });
-});
-
-document.getElementById('undoBtn').addEventListener('click', () => {
-  undo();
-  document.getElementById('status').textContent = 'Status: Undo';
-});
-
-document.getElementById('redoBtn').addEventListener('click', () => {
-  redo();
-  document.getElementById('status').textContent = 'Status: Redo';
-});
-
-// Keyboard shortcuts
-document.addEventListener('keydown', (e) => {
-  if (e.key === 's') {
-    if (!isDrawing) {
-      saveCanvasState(); // Save state before starting to draw
-    }
-    isDrawing = true;
-    document.getElementById("status").textContent = "Status: Drawing";
-  } else if (e.key === "x") {
-    isDrawing = false;
-    document.getElementById('status').textContent = 'Status: Stopped';
-  } else if (e.key === 'c') {
-    saveCanvasState(); // Save state before clearing
-    ctx.clearRect(0, 0, canvas.width, canvas.height);
-    drawCurrentTemplate(); // Redraw current template after clearing
-    document.getElementById('status').textContent = 'Status: Canvas Cleared';
-  } else if (e.key === 'e') {
-    isErasing = !isErasing;
-    if (isErasing) {
-      // Turning eraser ON - start erasing immediately
-      if (!isDrawing) {
-        saveCanvasState(); // Save state before starting to erase
-=======
 class MenuNavigator {
   /**
    * @param {CanvasDrawing} drawingCanvas
@@ -1151,7 +843,6 @@
         case "lift":
           this.selectMenu(2);
           break;
->>>>>>> f298df74
       }
     } else {
       switch (command) {
@@ -1199,77 +890,6 @@
       console.error("No credentials available");
       return;
     }
-<<<<<<< HEAD
-  } else if (e.key === 'z') {
-    undo();
-    document.getElementById('status').textContent = 'Status: Undo';
-  } else if (e.key === 'y') {
-    redo();
-    document.getElementById('status').textContent = 'Status: Redo';
-  } else if (e.key === '1') {
-    // Select Red
-    colorButtons.forEach(btn => btn.classList.remove('active'));
-    document.getElementById('redColor').classList.add('active');
-    currentColor = '#ff0000';
-    document.getElementById('status').textContent = 'Status: Color changed to Red';
-  } else if (e.key === '2') {
-    // Select Green
-    colorButtons.forEach(btn => btn.classList.remove('active'));
-    document.getElementById('greenColor').classList.add('active');
-    currentColor = '#00ff00';
-    document.getElementById('status').textContent = 'Status: Color changed to Green';
-  } else if (e.key === '3') {
-    // Select Blue
-    colorButtons.forEach(btn => btn.classList.remove('active'));
-    document.getElementById('blueColor').classList.add('active');
-    currentColor = '#0000ff';
-    document.getElementById('status').textContent = 'Status: Color changed to Blue';
-  } else if (e.key === '4') {
-    // Select Black
-    colorButtons.forEach(btn => btn.classList.remove('active'));
-    document.getElementById('blackColor').classList.add('active');
-    currentColor = '#000000';
-    document.getElementById('status').textContent = 'Status: Color changed to Black';
-  } else if (e.key === '6') {
-    // Select Star template
-    templateButtons.forEach(btn => btn.classList.remove('active'));
-    document.getElementById('starTemplate').classList.add('active');
-    currentTemplate = 'star';
-    ctx.clearRect(0, 0, canvas.width, canvas.height);
-    drawCurrentTemplate();
-    document.getElementById('status').textContent = 'Status: Template changed to Star';
-  } else if (e.key === '7') {
-    // Select Rectangle template
-    templateButtons.forEach(btn => btn.classList.remove('active'));
-    document.getElementById('rectangleTemplate').classList.add('active');
-    currentTemplate = 'rectangle';
-    ctx.clearRect(0, 0, canvas.width, canvas.height);
-    drawCurrentTemplate();
-    document.getElementById('status').textContent = 'Status: Template changed to Rectangle';
-  } else if (e.key === '8') {
-    // Select Circle template
-    templateButtons.forEach(btn => btn.classList.remove('active'));
-    document.getElementById('circleTemplate').classList.add('active');
-    currentTemplate = 'circle';
-    ctx.clearRect(0, 0, canvas.width, canvas.height);
-    drawCurrentTemplate();
-    document.getElementById('status').textContent = 'Status: Template changed to Circle';
-  } else if (e.key === '9') {
-    // Select Parallelogram template
-    templateButtons.forEach(btn => btn.classList.remove('active'));
-    document.getElementById('parallelogramTemplate').classList.add('active');
-    currentTemplate = 'parallelogram';
-    ctx.clearRect(0, 0, canvas.width, canvas.height);
-    drawCurrentTemplate();
-    document.getElementById('status').textContent = 'Status: Template changed to Parallelogram';
-  } else if (e.key === 'ArrowUp') {
-    scalingFactor += 0.5;
-    document.getElementById('status').textContent = `Status: Sensitivity ${scalingFactor.toFixed(1)}x`;
-  } else if (e.key === 'ArrowDown') {
-    if (scalingFactor > 0.5) {
-      scalingFactor -= 0.5;
-      document.getElementById('status').textContent = `Status: Sensitivity ${scalingFactor.toFixed(1)}x`;
-=======
 
     this.user = credentials;
     this.headset = new Headset(this.user, this.socketURL, this.streams);
@@ -1281,7 +901,6 @@
     if (!this.headset) {
       console.error("Headset not initialized");
       return;
->>>>>>> f298df74
     }
 
     this.headset.handleCommand((command, intensity) => {
@@ -1300,40 +919,6 @@
       console.log(`Headset: ${command} command executed`);
     });
   }
-<<<<<<< HEAD
-});
-
-const user = {
-  clientID: "",
-  clientSecret: "",
-};
-const socketURL = "wss://localhost:6868";
-const streams = ["com"];
-
-const headset = new Headset(user, socketURL, streams);
-headset.handleCommand((command, intensity) => {
-  if (intensity <= 0.5) {
-    return;
-  }
-  switch (command) {
-    case "push":
-      
-      isDrawing = true;
-      document.getElementById("status").textContent = "Status: Drawing";
-      break;
-    case "pull":
-      isDrawing = false;
-      document.getElementById("status").textContent = "Status: Stopped";
-      break;
-    case "lift":
-      ctx.clearRect(0, 0, canvas.width, canvas.height);
-      drawCurrentTemplate(); // Redraw current template after clearing
-      document.getElementById("status").textContent = "Status: Canvas Cleared";
-      break;
-  }
-});
-headset.connect();
-=======
 }
 
 class TemplateManager {
@@ -1514,5 +1099,4 @@
     this.canvas.height = window.innerHeight;
     templateManager.onResize();
   };
-};
->>>>>>> f298df74
+};