const REQUEST_ACCESS_ID = 1;
const QUERY_HEADSET_ID = 2;
const CONTROL_DEVICE_ID = 3;
const AUTHORISE_ID = 4;
const CREATE_SESSION_ID = 5;
const SUB_REQUEST_ID = 6;
const WARNING_CODE_HEADSET_DISCOVERY_COMPLETE = 142;

class Headset {
  /**
   * @param {{clientID: string, clientSecret: string}} user
   * @param {string} socketURL
   */
  constructor(user, socketURL, streams) {
    this.user = user;
    this.socketURL = socketURL;
    this.streams = streams;
    this.socket = undefined;
    this.connected = false;
    this.handlers = new Map();
    this.sessionID = undefined;
    this.authToken = undefined;
    this.headsetID = undefined;
    this.commandHandler = undefined;
  }

  /**
   * @param {number} id
   * @param {string} method
   * @param {object} params
   */
  request(id, method, params) {
    const payload = {
      jsonrpc: "2.0",
      id: id,
      method: method,
      params: params,
    };
    this.socket.send(JSON.stringify(payload));
  }

  /**
   * @param {(command: string, intensity: number) => void} handler
   */
  handleCommand(handler) {
    this.commandHandler = handler;
  }

  /**
   * @param {string} id
   * @param {(data: any) => void} handler
   */
  addHandler(id, handler) {
    this.handlers.set(id, handler);
  }

  /**
   * @param {string} id
   */
  removeHandler(id) {
    this.handlers.delete(id);
  }

  /**
   * @param {string[]} streams
   */
  subscribe(streams) {
    const params = {
      cortexToken: this.authToken,
      session: this.sessionID,
      streams: streams,
    };
    this.request(SUB_REQUEST_ID, "subscribe", params);
  }

  createSession() {
    this.addHandler(CREATE_SESSION_ID, (data) => {
      this.sessionID = data["result"]["id"];
      console.log("session id", this.sessionID);
      this.subscribe(this.streams);
    });
    const params = {
      cortexToken: this.authToken,
      headset: this.headsetID,
      status: "active",
    };
    this.request(CREATE_SESSION_ID, "createSession", params);
  }

  authorise() {
    this.addHandler(AUTHORISE_ID, (data) => {
      this.authToken = data["result"]["cortexToken"];
      console.log("auth token", this.authToken);
      this.createSession();
    });
    const params = {
      clientId: this.user.clientID,
      clientSecret: this.user.clientSecret,
      license: user.license,
      debit: user.debit,
    };
    this.request(AUTHORISE_ID, "authorize", params);
  }

  controlDevice() {
    this.addHandler(CONTROL_DEVICE_ID, (_) => {
      console.log("connected");
      this.authorise();
    });
    const params = { command: "connect", headset: this.headsetID };
    this.request(CONTROL_DEVICE_ID, "controlDevice", params);
  }

  getCredentials() {
    this.addHandler(QUERY_HEADSET_ID, (data) => {
      if (data["result"].length > 0) {
        const headset = data["result"][0];
        if (headset["status"] == "connected") {
          this.connected = true;
        }
        this.headsetID = headset["id"];
        console.log("headset id", this.headsetID);
        this.controlDevice();
      } else {
        this.connected = false;
        console.error("no headset connected");
      }
    });

    this.request(QUERY_HEADSET_ID, "queryHeadsets", {});
    // const query_headset = () =>
    //   this.request(QUERY_HEADSET_ID, "queryHeadsets", {});
    // query_headset();
    // setInterval(query_headset, 60_000);
  }

  /**
   * @param {string[]} streams
   */
  authenticate() {
    this.addHandler(REQUEST_ACCESS_ID, (_) => {
      this.getCredentials();
    });
    const params = {
      clientId: this.user.clientID,
      clientSecret: this.user.clientSecret,
    };
    this.request(REQUEST_ACCESS_ID, "requestAccess", params);
  }

  connect() {
    this.socket = new WebSocket(this.socketURL);
    this.socket.addEventListener("message", ({ data }) => {
      const message = JSON.parse(data);
      if (message.warning) {
        console.warn("warning:", message.warning.code, message.warning.message);
        // if (message.warning.code == WARNING_CODE_HEADSET_DISCOVERY_COMPLETE) {
        //   this.refreshHeadsetList();
        // }
      } else if (message.error) {
        console.error(
          "error:",
          message.error.code,
          message.error.message,
          message.error.data,
        );
      } else {
        console.debug("received message:", message);
        const message_id = message["id"];
        // handle command
        if (message_id == undefined) {
          if (this.commandHandler != undefined) {
            const command = message["com"][0];
            const intensity = message["com"][1];
            this.commandHandler(command, intensity);
          }
        } else if (this.handlers.has(message_id)) {
          const handler = this.handlers.get(message_id);
          handler(message);
        }
      }
    });
    this.socket.addEventListener("open", () => {
      this.authenticate();
    });
  }
}

let canvas = document.getElementById("canvas");
let ctx = canvas.getContext("2d");
let isDrawing = false;
let isErasing = false;
let lastX = 0;
let lastY = 0;
let eyeX = 0;
let eyeY = 0;
let scalingFactor = 2.0; // Adjust this to control movement sensitivity
let currentColor = '#000000';

// Undo/Redo functionality
let undoStack = [];
let redoStack = [];

function saveCanvasState() {
  redoStack = []; // Clear redo stack when new action is taken
  undoStack.push(canvas.toDataURL());
  // Limit undo stack to 20 states to prevent memory issues
  if (undoStack.length > 20) {
    undoStack.shift();
  }
}

function undo() {
  if (undoStack.length > 0) {
    redoStack.push(canvas.toDataURL());
    const previousState = undoStack.pop();
    restoreCanvasState(previousState);
  }
}

function redo() {
  if (redoStack.length > 0) {
    undoStack.push(canvas.toDataURL());
    const nextState = redoStack.pop();
    restoreCanvasState(nextState);
  }
}

function restoreCanvasState(dataURL) {
  const img = new Image();
  img.onload = function() {
    ctx.clearRect(0, 0, canvas.width, canvas.height);
    ctx.drawImage(img, 0, 0);
  };
  img.src = dataURL;
}

let lastCursorX = 0;
let lastCursorY = 0;

// Create cursor element
const cursor = document.createElement('div');
cursor.style.width = '10px';
cursor.style.height = '10px';
cursor.style.backgroundColor = 'red';
cursor.style.borderRadius = '50%';
cursor.style.position = 'fixed';
cursor.style.pointerEvents = 'none';
cursor.style.zIndex = '1000';
document.body.appendChild(cursor);

// Set canvas size
function resizeCanvas() {
  canvas.width = window.innerWidth - 320;
  canvas.height = window.innerHeight;
}
resizeCanvas();
window.addEventListener("resize", resizeCanvas);

// MediaPipe Face Mesh setup
const video = document.getElementById("input-video");
const outputCanvas = document.getElementById("output-canvas");
const outputCtx = outputCanvas.getContext("2d");

const faceMesh = new FaceMesh({
  locateFile: (file) => {
    return `https://cdn.jsdelivr.net/npm/@mediapipe/face_mesh/${file}`;
  },
});

faceMesh.setOptions({
  maxNumFaces: 1,
  refineLandmarks: true,
  minDetectionConfidence: 0.5,
  minTrackingConfidence: 0.5,
});

faceMesh.onResults(onResults);

// Camera setup
const camera = new Camera(video, {
  onFrame: async () => {
    await faceMesh.send({ image: video });
  },
  width: 320,
  height: 240,
});
camera.start();

function onResults(results) {
  if (results.multiFaceLandmarks) {
    for (const landmarks of results.multiFaceLandmarks) {
      // Get eye landmarks (indices 33 and 133 for left and right eye centers)
      const leftEye = landmarks[33];
      const rightEye = landmarks[133];

      // Calculate average eye position
      eyeX = (leftEye.x + rightEye.x) / 2;
      eyeY = (leftEye.y + rightEye.y) / 2;

      // Convert eye position to canvas coordinates and mirror the X coordinate
<<<<<<< HEAD
      // Apply scaling factor to amplify movement from the center
      const centerX = canvas.width / 2;
      const centerY = canvas.height / 2;
      const offsetX = (eyeX - 0.5) * scalingFactor;
      const offsetY = (eyeY - 0.5) * scalingFactor;
      const canvasX = centerX - (offsetX * canvas.width);
      const canvasY = centerY + (offsetY * canvas.height);
      
=======
      const canvasX = (1 - eyeX) * canvas.width;
      const canvasY = eyeY * canvas.height;

>>>>>>> 9a4eca0d
      if (isDrawing) {
        ctx.beginPath();
        ctx.moveTo(lastX, lastY);
        ctx.lineTo(canvasX, canvasY);
        
        // Set composite operation and line width based on mode
        if (isErasing) {
          ctx.globalCompositeOperation = 'destination-out';
          ctx.lineWidth = 30; // Bigger eraser
        } else {
          ctx.globalCompositeOperation = 'source-over';
          ctx.lineWidth = 2; // Normal drawing
          ctx.strokeStyle = currentColor; // Use selected color
        }
        
        ctx.stroke();
      }
<<<<<<< HEAD
      
      // Update cursor position
      cursor.style.left = (canvas.offsetLeft + canvasX - 5) + 'px';
      cursor.style.top = (canvas.offsetTop + canvasY - 5) + 'px';
      
=======

>>>>>>> 9a4eca0d
      lastX = canvasX;
      lastY = canvasY;
    }
  }
}

// Drawing controls
<<<<<<< HEAD
document.getElementById('startBtn').addEventListener('click', () => {
  if (!isDrawing) {
    saveCanvasState(); // Save state before starting to draw
  }
=======
document.getElementById("startBtn").addEventListener("click", () => {
>>>>>>> 9a4eca0d
  isDrawing = true;
  document.getElementById("status").textContent = "Status: Drawing";
});

document.getElementById("stopBtn").addEventListener("click", () => {
  isDrawing = false;
  document.getElementById("status").textContent = "Status: Stopped";
});

<<<<<<< HEAD
document.getElementById('clearBtn').addEventListener('click', () => {
  saveCanvasState(); // Save state before clearing
=======
document.getElementById("clearBtn").addEventListener("click", () => {
>>>>>>> 9a4eca0d
  ctx.clearRect(0, 0, canvas.width, canvas.height);
  document.getElementById("status").textContent = "Status: Canvas Cleared";
});

document.getElementById('eraserBtn').addEventListener('click', () => {
  isErasing = !isErasing;
  document.getElementById('status').textContent = `Status: ${isErasing ? 'Eraser' : 'Draw'} Mode`;
});

// Color button functionality
const colorButtons = document.querySelectorAll('.color-btn');

// Set initial active color (black)
document.getElementById('blackColor').classList.add('active');

colorButtons.forEach(button => {
  button.addEventListener('click', () => {
    // Remove active class from all buttons
    colorButtons.forEach(btn => btn.classList.remove('active'));
    
    // Add active class to clicked button
    button.classList.add('active');
    
    // Set the current color
    currentColor = button.dataset.color;
    document.getElementById('status').textContent = `Status: Color changed to ${button.textContent}`;
  });
});

document.getElementById('undoBtn').addEventListener('click', () => {
  undo();
  document.getElementById('status').textContent = 'Status: Undo';
});

document.getElementById('redoBtn').addEventListener('click', () => {
  redo();
  document.getElementById('status').textContent = 'Status: Redo';
});

// Keyboard shortcuts
<<<<<<< HEAD
document.addEventListener('keydown', (e) => {
  if (e.key === 's') {
    if (!isDrawing) {
      saveCanvasState(); // Save state before starting to draw
    }
=======
document.addEventListener("keydown", (e) => {
  if (e.key === "s") {
>>>>>>> 9a4eca0d
    isDrawing = true;
    document.getElementById("status").textContent = "Status: Drawing";
  } else if (e.key === "x") {
    isDrawing = false;
<<<<<<< HEAD
    document.getElementById('status').textContent = 'Status: Stopped';
  } else if (e.key === 'c') {
    saveCanvasState(); // Save state before clearing
    ctx.clearRect(0, 0, canvas.width, canvas.height);
    document.getElementById('status').textContent = 'Status: Canvas Cleared';
  } else if (e.key === 'e') {
    isErasing = !isErasing;
    document.getElementById('status').textContent = `Status: ${isErasing ? 'Eraser' : 'Draw'} Mode`;
  } else if (e.key === 'z') {
    undo();
    document.getElementById('status').textContent = 'Status: Undo';
  } else if (e.key === 'y') {
    redo();
    document.getElementById('status').textContent = 'Status: Redo';
  } else if (e.key === '1') {
    // Select Red
    colorButtons.forEach(btn => btn.classList.remove('active'));
    document.getElementById('redColor').classList.add('active');
    currentColor = '#ff0000';
    document.getElementById('status').textContent = 'Status: Color changed to Red';
  } else if (e.key === '2') {
    // Select Green
    colorButtons.forEach(btn => btn.classList.remove('active'));
    document.getElementById('greenColor').classList.add('active');
    currentColor = '#00ff00';
    document.getElementById('status').textContent = 'Status: Color changed to Green';
  } else if (e.key === '3') {
    // Select Blue
    colorButtons.forEach(btn => btn.classList.remove('active'));
    document.getElementById('blueColor').classList.add('active');
    currentColor = '#0000ff';
    document.getElementById('status').textContent = 'Status: Color changed to Blue';
  } else if (e.key === '4') {
    // Select Black
    colorButtons.forEach(btn => btn.classList.remove('active'));
    document.getElementById('blackColor').classList.add('active');
    currentColor = '#000000';
    document.getElementById('status').textContent = 'Status: Color changed to Black';
  } else if (e.key === 'ArrowUp') {
    scalingFactor += 0.5;
    document.getElementById('status').textContent = `Status: Sensitivity ${scalingFactor.toFixed(1)}x`;
  } else if (e.key === 'ArrowDown') {
    if (scalingFactor > 0.5) {
      scalingFactor -= 0.5;
      document.getElementById('status').textContent = `Status: Sensitivity ${scalingFactor.toFixed(1)}x`;
    }
=======
    document.getElementById("status").textContent = "Status: Stopped";
  } else if (e.key === "c") {
    ctx.clearRect(0, 0, canvas.width, canvas.height);
    document.getElementById("status").textContent = "Status: Canvas Cleared";
  }
});

const user = {
  clientID: "",
  clientSecret: "",
};
const socketURL = "wss://localhost:6868";
const streams = ["com"];

const headset = new Headset(user, socketURL, streams);
headset.handleCommand((command, intensity) => {
  if (intensity <= 0.5) {
    return;
>>>>>>> 9a4eca0d
  }
  switch (command) {
    case "push":
      isDrawing = true;
      document.getElementById("status").textContent = "Status: Drawing";
      break;
    case "pull":
      isDrawing = false;
      document.getElementById("status").textContent = "Status: Stopped";
      break;
    case "lift":
      ctx.clearRect(0, 0, canvas.width, canvas.height);
      document.getElementById("status").textContent = "Status: Canvas Cleared";
      break;
  }
});
headset.connect();<|MERGE_RESOLUTION|>--- conflicted
+++ resolved
@@ -299,7 +299,6 @@
       eyeY = (leftEye.y + rightEye.y) / 2;
 
       // Convert eye position to canvas coordinates and mirror the X coordinate
-<<<<<<< HEAD
       // Apply scaling factor to amplify movement from the center
       const centerX = canvas.width / 2;
       const centerY = canvas.height / 2;
@@ -308,11 +307,6 @@
       const canvasX = centerX - (offsetX * canvas.width);
       const canvasY = centerY + (offsetY * canvas.height);
       
-=======
-      const canvasX = (1 - eyeX) * canvas.width;
-      const canvasY = eyeY * canvas.height;
-
->>>>>>> 9a4eca0d
       if (isDrawing) {
         ctx.beginPath();
         ctx.moveTo(lastX, lastY);
@@ -330,15 +324,12 @@
         
         ctx.stroke();
       }
-<<<<<<< HEAD
       
       // Update cursor position
       cursor.style.left = (canvas.offsetLeft + canvasX - 5) + 'px';
       cursor.style.top = (canvas.offsetTop + canvasY - 5) + 'px';
       
-=======
-
->>>>>>> 9a4eca0d
+
       lastX = canvasX;
       lastY = canvasY;
     }
@@ -346,14 +337,11 @@
 }
 
 // Drawing controls
-<<<<<<< HEAD
 document.getElementById('startBtn').addEventListener('click', () => {
   if (!isDrawing) {
     saveCanvasState(); // Save state before starting to draw
   }
-=======
 document.getElementById("startBtn").addEventListener("click", () => {
->>>>>>> 9a4eca0d
   isDrawing = true;
   document.getElementById("status").textContent = "Status: Drawing";
 });
@@ -363,14 +351,11 @@
   document.getElementById("status").textContent = "Status: Stopped";
 });
 
-<<<<<<< HEAD
 document.getElementById('clearBtn').addEventListener('click', () => {
   saveCanvasState(); // Save state before clearing
-=======
 document.getElementById("clearBtn").addEventListener("click", () => {
->>>>>>> 9a4eca0d
   ctx.clearRect(0, 0, canvas.width, canvas.height);
-  document.getElementById("status").textContent = "Status: Canvas Cleared";
+  document.getElementById('status').textContent = 'Status: Canvas Cleared';
 });
 
 document.getElementById('eraserBtn').addEventListener('click', () => {
@@ -409,21 +394,15 @@
 });
 
 // Keyboard shortcuts
-<<<<<<< HEAD
 document.addEventListener('keydown', (e) => {
   if (e.key === 's') {
     if (!isDrawing) {
       saveCanvasState(); // Save state before starting to draw
     }
-=======
-document.addEventListener("keydown", (e) => {
-  if (e.key === "s") {
->>>>>>> 9a4eca0d
     isDrawing = true;
     document.getElementById("status").textContent = "Status: Drawing";
   } else if (e.key === "x") {
     isDrawing = false;
-<<<<<<< HEAD
     document.getElementById('status').textContent = 'Status: Stopped';
   } else if (e.key === 'c') {
     saveCanvasState(); // Save state before clearing
@@ -470,11 +449,6 @@
       scalingFactor -= 0.5;
       document.getElementById('status').textContent = `Status: Sensitivity ${scalingFactor.toFixed(1)}x`;
     }
-=======
-    document.getElementById("status").textContent = "Status: Stopped";
-  } else if (e.key === "c") {
-    ctx.clearRect(0, 0, canvas.width, canvas.height);
-    document.getElementById("status").textContent = "Status: Canvas Cleared";
   }
 });
 
@@ -489,7 +463,6 @@
 headset.handleCommand((command, intensity) => {
   if (intensity <= 0.5) {
     return;
->>>>>>> 9a4eca0d
   }
   switch (command) {
     case "push":
