--- conflicted
+++ resolved
@@ -1,4 +1,3 @@
-<<<<<<< HEAD
 let canvas = document.getElementById('canvas');
 let ctx = canvas.getContext('2d');
 let isDrawing = false;
@@ -6,6 +5,20 @@
 let lastY = 0;
 let eyeX = 0;
 let eyeY = 0;
+let scalingFactor = 2.0; // Adjust this to control movement sensitivity
+let lastCursorX = 0;
+let lastCursorY = 0;
+
+// Create cursor element
+const cursor = document.createElement('div');
+cursor.style.width = '10px';
+cursor.style.height = '10px';
+cursor.style.backgroundColor = 'red';
+cursor.style.borderRadius = '50%';
+cursor.style.position = 'fixed';
+cursor.style.pointerEvents = 'none';
+cursor.style.zIndex = '1000';
+document.body.appendChild(cursor);
 
 // Set canvas size
 function resizeCanvas() {
@@ -14,85 +27,15 @@
 }
 resizeCanvas();
 window.addEventListener('resize', resizeCanvas);
-=======
-class EyeTrackingPaint {
-  constructor() {
-    this.canvas = document.getElementById("canvas");
-    this.ctx = this.canvas.getContext("2d");
-    this.startBtn = document.getElementById("startBtn");
-    this.stopBtn = document.getElementById("stopBtn");
-    this.clearBtn = document.getElementById("clearBtn");
-    this.eraseBtn = document.getElementById("eraseBtn");
-    this.status = document.getElementById("status");
-
-    this.isDrawing = false;
-    this.startPoint = null;
-    this.currentGaze = { x: 0, y: 0 };
-    this.lines = [];
-    this.isErasing = false;
-
-    this.init();
-  }
-
-  init() {
-    this.setupCanvas();
-    this.setupEventListeners();
-    this.setupWebGazer();
-    this.stopBtn.disabled = true;
-  }
-
-  setupCanvas() {
-    const resizeCanvas = () => {
-      this.canvas.width = window.innerWidth;
-      this.canvas.height = window.innerHeight;
-    };
-
-    resizeCanvas();
-    window.addEventListener("resize", resizeCanvas);
-  }
-
-  setupEventListeners() {
-    window.addEventListener("keydown", this.handleKeyPress.bind(this));
-    this.startBtn.addEventListener("click", this.startDrawing.bind(this));
-    this.stopBtn.addEventListener("click", this.stopDrawing.bind(this));
-    this.clearBtn.addEventListener("click", this.clearCanvas.bind(this));
-    this.eraseBtn.addEventListener("click", this.toggleEraser.bind(this));
-  }
-
-  setupWebGazer() {
-    webgazer.setGazeListener(this.handleGaze.bind(this)).begin();
-  }
-
-  handleKeyPress(event) {
-    if (event.key === "s") {
-      this.startDrawing();
-    } else if (event.key === "x") {
-      this.stopDrawing();
-    } else if (event.key === "c") {
-      this.clearCanvas();
-    } else if (event.key === "e") {
-      this.toggleEraser();
-    }
-  }
->>>>>>> eac5f8dd
 
 // MediaPipe Face Mesh setup
 const video = document.getElementById('input-video');
 const outputCanvas = document.getElementById('output-canvas');
 const outputCtx = outputCanvas.getContext('2d');
 
-<<<<<<< HEAD
 const faceMesh = new FaceMesh({
   locateFile: (file) => {
     return `https://cdn.jsdelivr.net/npm/@mediapipe/face_mesh/${file}`;
-=======
-    this.currentGaze.x = data.x - 160;
-    this.currentGaze.y = data.y;
-
-    if (this.isErasing) {
-      this.eraseAt(this.currentGaze.x, this.currentGaze.y);
-    }
->>>>>>> eac5f8dd
   }
 });
 
@@ -127,8 +70,13 @@
       eyeY = (leftEye.y + rightEye.y) / 2;
       
       // Convert eye position to canvas coordinates and mirror the X coordinate
-      const canvasX = ((1 - eyeX) * canvas.width);
-      const canvasY = eyeY * canvas.height;
+      // Apply scaling factor to amplify movement from the center
+      const centerX = canvas.width / 2;
+      const centerY = canvas.height / 2;
+      const offsetX = (eyeX - 0.5) * scalingFactor;
+      const offsetY = (eyeY - 0.5) * scalingFactor;
+      const canvasX = centerX - (offsetX * canvas.width);
+      const canvasY = centerY + (offsetY * canvas.height);
       
       if (isDrawing) {
         ctx.beginPath();
@@ -137,91 +85,14 @@
         ctx.stroke();
       }
       
+      // Update cursor position
+      cursor.style.left = (canvas.offsetLeft + canvasX - 5) + 'px';
+      cursor.style.top = (canvas.offsetTop + canvasY - 5) + 'px';
+      
       lastX = canvasX;
       lastY = canvasY;
     }
   }
-<<<<<<< HEAD
-=======
-
-  stopDrawing() {
-    if (this.isDrawing && this.startPoint) {
-      const endPoint = { ...this.currentGaze };
-      this.lines.push({ start: this.startPoint, end: endPoint });
-      this.redrawCanvas();
-
-      this.isDrawing = false;
-      this.startPoint = null;
-      this.updateStatus("Ready");
-      this.startBtn.disabled = false;
-      this.stopBtn.disabled = true;
-    }
-  }
-
-  clearCanvas() {
-    this.ctx.clearRect(0, 0, this.canvas.width, this.canvas.height);
-    this.lines = [];
-    this.updateStatus("Canvas cleared");
-    setTimeout(() => this.updateStatus("Ready"), 2000);
-  }
-
-  redrawCanvas() {
-    this.ctx.clearRect(0, 0, this.canvas.width, this.canvas.height);
-    this.drawAllLines();
-  }
-
-  drawGazeCursor(x, y) {
-    if (x < 0 || y < 0 || x > this.canvas.width || y > this.canvas.height)
-      return;
-
-    this.ctx.save();
-    this.ctx.fillStyle = "red";
-    this.ctx.beginPath();
-    this.ctx.arc(x, y, 5, 0, 2 * Math.PI);
-    this.ctx.fill();
-    this.ctx.restore();
-  }
-
-  drawLine(start, end) {
-    this.ctx.save();
-    this.ctx.strokeStyle = "black";
-    this.ctx.lineWidth = 2;
-    this.ctx.beginPath();
-    this.ctx.moveTo(start.x, start.y);
-    this.ctx.lineTo(end.x, end.y);
-    this.ctx.stroke();
-    this.ctx.restore();
-  }
-
-  drawAllLines() {
-    this.lines.forEach((line) => this.drawLine(line.start, line.end));
-  }
-
-  updateStatus(message) {
-    this.status.textContent = `Status: ${message}`;
-  }
-
-  toggleEraser() {
-    this.isErasing = !this.isErasing;
-    if (this.isErasing) {
-      this.isDrawing = false;
-      this.startBtn.disabled = true;
-      this.stopBtn.disabled = true;
-      this.eraseBtn.textContent = "Stop Erasing (e)";
-      this.updateStatus("Erasing...");
-    } else {
-      this.startBtn.disabled = false;
-      this.stopBtn.disabled = false;
-      this.eraseBtn.textContent = "Erase (e)";
-      this.updateStatus("Ready");
-    }
-  }
-
-  eraseAt(x, y) {
-    const eraserSize = 30; // You can adjust the eraser size
-    this.ctx.clearRect(x - eraserSize / 2, y - eraserSize / 2, eraserSize, eraserSize);
-  }
->>>>>>> eac5f8dd
 }
 
 // Drawing controls
@@ -251,5 +122,13 @@
   } else if (e.key === 'c') {
     ctx.clearRect(0, 0, canvas.width, canvas.height);
     document.getElementById('status').textContent = 'Status: Canvas Cleared';
+  } else if (e.key === 'ArrowUp') {
+    scalingFactor += 0.5;
+    document.getElementById('status').textContent = `Status: Sensitivity ${scalingFactor.toFixed(1)}x`;
+  } else if (e.key === 'ArrowDown') {
+    if (scalingFactor > 0.5) {
+      scalingFactor -= 0.5;
+      document.getElementById('status').textContent = `Status: Sensitivity ${scalingFactor.toFixed(1)}x`;
+    }
   }
 });